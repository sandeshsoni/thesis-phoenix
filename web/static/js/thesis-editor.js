import React from 'react'
import ReactDOM from 'react-dom'
import AddButton from './components/add_button'
import DeleteButton from './components/delete_button'
import SettingsButton from './components/settings_button'
import CancelButton from './components/cancel_button'
import SaveButton from './components/save_button'
import EditButton from './components/edit_button'
import SettingsTray from './components/settings_tray'
import AttributionText from './components/attribution_text'
import MediumEditor from 'medium-editor'
import Net from './utilities/net'

// https://github.com/yabwe/medium-editor#toolbar-options
const mediumEditorOptions = {
  autoLink: true,
  toolbar: {
    buttons: [
      'bold', 'italic', 'underline', 'anchor',
      'h1', 'h2', 'h3', 'quote',
      'orderedlist', 'unorderedlist',
      'removeFormat', 'justifyLeft', 'justifyCenter', 'justifyRight'
    ],
    static: true,
    align: 'center',
    sticky: true,
    updateOnEmptySelection: true
  },
  paste: {
    forcePlainText: false,
    cleanPastedHTML: true,
    cleanAttrs: ['class', 'style', 'dir'],
    cleanTags: ['meta', 'pre']
  }
}

class ThesisEditor extends React.Component {

  constructor (props) {
    super(props)
    this.state = {
      editing: false,
      pageModified: false,
      pageToolsHidden: true,
      trayOpen: false,
      trayType: null
    }
    this.editor = null

    // Rebind context
    this.trayCanceled = this.trayCanceled.bind(this)
    this.traySubmitted = this.traySubmitted.bind(this)
    this.cancelPressed = this.cancelPressed.bind(this)
    this.savePressed = this.savePressed.bind(this)
    this.editPressed = this.editPressed.bind(this)
    this.addPagePressed = this.addPagePressed.bind(this)
    this.pageSettingsPressed = this.pageSettingsPressed.bind(this)
  }

  pathname () {
    return window.location.pathname
  }

  pageTitle () {
    return document.title
  }

  pageDescription () {
    const desc = this.descriptionMetaTag()
    return desc ? desc.content : null
  }

  descriptionMetaTag () {
    return document.querySelectorAll('meta[name=description]')[0]
  }

  trayCanceled () {
    this.setState({trayOpen: false})
  }

  traySubmitted (page) {
    document.title = page.title

    const desc = this.descriptionMetaTag()
    if (desc) { desc.content = page.description }

    this.setState({trayOpen: false, pageModified: true})
  }

  editPressed () {
    if (this.state.editing) {
      if (this.state.pageModified) {
        this.cancelPressed()
      } else {
        this.setState({editing: false, pageModified: false, trayOpen: false})
        setTimeout(() => this.setState({pageToolsHidden: true}), 800)
      }
    } else {
      this.setState({editing: true, pageToolsHidden: false, trayOpen: false})
    }
  }

  savePressed () {
    const page = {slug: this.pathname(), title: this.pageTitle(), description: this.pageDescription()}
    const contents = this.contentEditorContents()
    this.postToServer(page, contents)
    this.setState({editing: false, pageModified: false})
    setTimeout(() => this.setState({pageToolsHidden: true}), 800)
  }

  cancelPressed () {
    if (window.confirm('Discard changes and reload the page?')) {
      this.setState({editing: false})
      window.location.reload()
    }
  }

  addPagePressed () {
    this.setState({trayOpen: !this.state.trayOpen, trayType: 'add-page'})
  }

  pageSettingsPressed () {
    this.setState({trayOpen: !this.state.trayOpen, trayType: 'page-settings'})
  }

  postToServer (page, contents) {
    Net.put('/thesis/update', {page, contents}).then((resp) => {
      console.log('SUCCESS')
      console.log(resp)
    }).catch((err) => {
      console.log('ERROR')
      console.log(err)
    })
  }

  textContentEditors () {
    return document.querySelectorAll('.thesis-content-text')
  }

  htmlContentEditors () {
    return document.querySelectorAll('.thesis-content-html')
  }

  imageContentEditors () {
    return document.querySelectorAll('.thesis-content-image')
  }

  allContentEditors () {
    return document.querySelectorAll('.thesis-content')
  }

  subscribeToContentChanges () {
    // html editor
    if (this.htmlContentEditors().length > 0) {
      this.editor.subscribe('editableInput', (event, editable) => {
        editable.classList.add('modified')
        this.setState({pageModified: true})
      })
    }

    // TODO: image editor

    // text editor
    const textEditors = this.textContentEditors()
    for (let i = 0; i < textEditors.length; i++) {
      textEditors[i].addEventListener('input', (e) => {
        e.target.classList.add('modified')
        this.setState({pageModified: true})
      }, false)
    }
  }

  addContentEditors () {
    if (!this.editor) {
      this.editor = new MediumEditor(this.htmlContentEditors(), mediumEditorOptions)
    } else {
      this.editor.setup() // Rebuild it
    }
    this.toggleTextEditors(true)
    this.subscribeToContentChanges()
  }

  removeContentEditors () {
    if (!this.editor) { return null }
    this.editor.destroy()
    this.editor = null
    this.toggleTextEditors(false)
    this.toggleImageEditors(false)
  }

  toggleTextEditors (editable) {
    const textEditors = this.textContentEditors()
    for (let i = 0; i < textEditors.length; i++) {
      textEditors[i].contentEditable = editable
    }
  }

  toggleImageEditors (editable) {
    const imageEditors = this.imageContentEditors()
    for (let i = 0; i < textEditors.length; i++) {
      textEditors[i].contentEditable = editable
    }
  }

  contentEditorContents () {
    let contents = []

    const editors = this.allContentEditors()
    for (let i = 0; i < editors.length; i++) {
      const ed = editors[i]
      const id = ed.getAttribute('data-thesis-content-id')
      const t = ed.getAttribute('data-thesis-content-type')
<<<<<<< HEAD
      const content = this.getContent(t, ed)
      let meta = "" // TODO: get meta info?
      contents.push({name: id, content_type: t, content: content, meta: meta})
=======
      const glob = ed.getAttribute('data-thesis-content-global')
      const content = ed.innerHTML
      contents.push({name: id, content_type: t, content: content, global: glob})
>>>>>>> a56dbd7a
    }

    return contents
  }

  getContent(t, ed) {
    if (ed == "image") {
      return ed.querySelector("img")[1].getAttribute('src')
    } else {
      return ed.innerHTML
    }
  }

  componentDidUpdate () {
    const el = document.querySelector('body')
    const editors = this.allContentEditors()

    if (this.state.editing) {
      el.classList.add('thesis-editing')
      if (!this.editor) this.addContentEditors()
    } else {
      el.classList.remove('thesis-editing')
      this.removeContentEditors()
    }

    if (this.state.pageModified) {
      el.classList.add('thesis-page-modified')
    } else {
      el.classList.remove('thesis-page-modified')
      for (let i = 0; i < editors.length; i++) {
        editors[i].classList.remove('modified')
      }
    }

    if (this.state.trayOpen) {
      el.classList.add('thesis-tray-open')
    } else {
      el.classList.remove('thesis-tray-open')
    }
  }

  renderEditorClass () {
    let classes = ''
    classes += (this.state.editing) ? ' active ' : ''
    classes += (this.state.pageToolsHidden) ? ' thesis-page-tools-hidden ' : ''
    return classes
  }

  renderEditButtonText () {
    return this.state.editing ? 'Editing Page' : 'Edit Page'
  }

  renderFaderClass () {
    return this.renderEditorClass()
  }

  renderTrayCta () {
    const type = this.state.trayType
    if (type === 'add-page') {
      return 'Save'
    } else if (type === 'page-settings') {
      return 'Update'
    }
  }

  renderTrayTitle () {
    const type = this.state.trayType
    if (type == 'add-page') {
      return 'Add New Page'
    } else if (type == 'page-settings') {
      return 'Page Settings'
    }
  }

  renderTrayClass () {
    return this.state.trayType
  }

  render () {
    return (
    <div id="thesis">
      <div id='thesis-editor' className={this.renderEditorClass()}>
        <SaveButton onPress={this.savePressed} />
        <SettingsButton onPress={this.pageSettingsPressed} />
        <CancelButton onPress={this.cancelPressed} />
        {/*this.state.pageToolsHidden ? <AddButton onPress={this.addPagePressed} /> : null*/}
        {/*this.state.pageToolsHidden ? <DeleteButton /> : null*/}
        <EditButton onPress={this.editPressed} text={this.renderEditButtonText()} />
      </div>
      <div id='thesis-fader' className={this.renderFaderClass()}></div>
      <div id='thesis-tray' className={this.renderTrayClass()}>
        <SettingsTray
          cta={this.renderTrayCta()}
          title={this.renderTrayTitle()}
          path={this.pathname()}
          hasErrors={false}
          pageTitle={this.pageTitle()}
          pageDescription={this.pageDescription()}
          onCancel={this.trayCanceled}
          onSubmit={this.traySubmitted} />
        <AttributionText />
      </div>
    </div>
    )
  }
}

ReactDOM.render(<ThesisEditor />, document.querySelector('#thesis-container'))<|MERGE_RESOLUTION|>--- conflicted
+++ resolved
@@ -210,15 +210,11 @@
       const ed = editors[i]
       const id = ed.getAttribute('data-thesis-content-id')
       const t = ed.getAttribute('data-thesis-content-type')
-<<<<<<< HEAD
+
       const content = this.getContent(t, ed)
-      let meta = "" // TODO: get meta info?
-      contents.push({name: id, content_type: t, content: content, meta: meta})
-=======
+      const meta = "" // TODO: get meta info?
       const glob = ed.getAttribute('data-thesis-content-global')
-      const content = ed.innerHTML
-      contents.push({name: id, content_type: t, content: content, global: glob})
->>>>>>> a56dbd7a
+      contents.push({name: id, content_type: t, content: content, meta: meta, global: glob})
     }
 
     return contents
